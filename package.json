{
  "name": "graphcool",
<<<<<<< HEAD
  "version": "0.0.3",
=======
  "version": "0.2.0",
>>>>>>> afd5ba0a
  "bin": {
    "graphcool": "dist/src/index.js",
    "gc": "dist/src/index.js"
  },
  "files": [
    "README.md",
    "dist/"
  ],
  "scripts": {
    "test": "npm run build && rm -f test.out && ava --serial ./dist/tests/*.js",
    "postinstall": "echo Run graphcool init to get started",
    "build": "rm -rf dist && tsc && chmod +x dist/src/index.js"
  },
  "author": "",
  "license": "ISC",
  "devDependencies": {
    "ava": "^0.19.1",
    "fetch-mock": "^5.10.0",
    "typescript": "^2.3.1"
  },
  "dependencies": {
    "@types/chalk": "^0.4.31",
    "@types/cuid": "^1.3.0",
    "@types/debug": "^0.0.29",
    "@types/isomorphic-fetch": "0.0.33",
    "@types/lodash": "^4.14.63",
    "@types/minimist": "^1.2.0",
    "@types/node": "^7.0.14",
    "@types/open": "^0.0.29",
    "@types/ora": "^0.3.31",
    "blessed": "^0.1.81",
    "chalk": "^1.1.3",
    "cuid": "^1.3.8",
    "debug": "^2.6.6",
    "figures": "^2.0.0",
    "isomorphic-fetch": "^2.2.1",
    "lodash": "^4.17.4",
    "lokka": "^1.7.0",
    "lokka-transport-http": "^1.6.1",
    "minimist": "^1.2.0",
    "open": "^0.0.5",
    "ora": "^1.2.0",
    "raven": "^1.2.1",
    "sillyname": "^0.1.0",
    "table": "4.0.1",
    "terminal-kit": "^1.4.4"
  }
}<|MERGE_RESOLUTION|>--- conflicted
+++ resolved
@@ -1,10 +1,6 @@
 {
   "name": "graphcool",
-<<<<<<< HEAD
-  "version": "0.0.3",
-=======
   "version": "0.2.0",
->>>>>>> afd5ba0a
   "bin": {
     "graphcool": "dist/src/index.js",
     "gc": "dist/src/index.js"
