--- conflicted
+++ resolved
@@ -3,12 +3,9 @@
 import com.prisma.deploy.schema.mutations.{FunctionInput, HeaderInput}
 import com.prisma.deploy.specutils.DeploySpecBase
 import com.prisma.shared.models._
-import com.prisma.stub.Stub
 import org.scalatest.{FlatSpec, Matchers}
 
 class DeployMutationSpec extends FlatSpec with Matchers with DeploySpecBase {
-
-  import com.prisma.stub.Import._
 
   val projectPersistence   = testDependencies.projectPersistence
   val migrationPersistence = testDependencies.migrationPersistence
@@ -589,71 +586,32 @@
     migrations.head.revision shouldEqual 3 // order is DESC
   }
 
-<<<<<<< HEAD
-  "DeployMutation" should "throw a proper error if detecting an ambiguous relation update" in {
-    val (project, _) = setupProject(basicTypesGql)
-    val nameAndStage = ProjectId.fromEncodedString(project.id)
-    val schema =
-      """
-        |type Mote {
-        | name: String! @unique
-        | # creator: User!
-        | members: [User!]!
-        |}
-        |
-        |type User {
-        | name: String! @unique
-        |}
-      """.stripMargin
-=======
   "DeployMutation" should "detect and report addition and removal of secrets if that is the only change" in {
     val (project, _) = setupProject(basicTypesGql)
     val nameAndStage = ProjectId.fromEncodedString(project.id)
->>>>>>> f60d2385
 
     server.query(
       s"""
          |mutation {
-<<<<<<< HEAD
-         |  deploy(input:{name: "${nameAndStage.name}", stage: "${nameAndStage.stage}", types: ${formatSchema(schema)}}){
-=======
          |  deploy(input:{name: "${nameAndStage.name}", stage: "${nameAndStage.stage}", types: ${formatSchema(basicTypesGql)}, secrets: ["secret"]}){
->>>>>>> f60d2385
-         |    migration {
-         |      applied
-         |    }
-         |    errors {
-         |      description
-         |    }
-         |  }
-         |}
-      """.stripMargin
-    )
-
-<<<<<<< HEAD
-=======
+         |    migration {
+         |      applied
+         |    }
+         |    errors {
+         |      description
+         |    }
+         |  }
+         |}
+      """.stripMargin
+    )
+
     val updatedProject: Seq[Project] = projectPersistence.loadAll().await
     updatedProject.head.secrets.head should be("secret")
->>>>>>> f60d2385
     val migrations = migrationPersistence.loadAll(project.id).await
     migrations should have(size(3))
     migrations.exists(x => x.status != MigrationStatus.Success) shouldEqual false
     migrations.head.revision shouldEqual 3 // order is DESC
 
-<<<<<<< HEAD
-    val schema2 =
-      """
-        |type Mote {
-        | name: String! @unique
-        | creator: User! @relation(name: "Creator")
-        | members: [User!]! @relation(name: "MemberOf")
-        |}
-        |
-        |type User {
-        | name: String! @unique
-        | motes: [Mote!]! @relation(name: "Creator")
-        | memberOf: [Mote!]! @relation(name: "MemberOf")
-=======
     server.query(
       s"""
          |mutation {
@@ -684,18 +642,13 @@
       """
         |{
         |  id: ID! @unique
->>>>>>> f60d2385
         |}
       """.stripMargin
 
     server.queryThatMustFail(
       s"""
          |mutation {
-<<<<<<< HEAD
-         |  deploy(input:{name: "${nameAndStage.name}", stage: "${nameAndStage.stage}", types: ${formatSchema(schema2)}}){
-=======
          |  deploy(input:{name: "${nameAndStage.name}", stage: "${nameAndStage.stage}", types: ${formatSchema(schema)}, secrets: ["new Secret"]}){
->>>>>>> f60d2385
          |    migration {
          |      applied
          |    }
@@ -705,12 +658,6 @@
          |  }
          |}
       """.stripMargin,
-<<<<<<< HEAD
-      errorCode = 3018,
-      errorContains =
-        "There is a relation ambiguity during the migration. Please first name the old relation on your schema. The ambiguity is on a relation between Mote and User."
-    )
-=======
       3017
     )
     val updatedProject: Seq[Project] = projectPersistence.loadAll().await
@@ -719,7 +666,76 @@
     migrations should have(size(2))
     migrations.exists(x => x.status != MigrationStatus.Success) shouldEqual false
     migrations.head.revision shouldEqual 2 // order is DESC
->>>>>>> f60d2385
+  }
+
+  "DeployMutation" should "throw a proper error if detecting an ambiguous relation update" in {
+    val (project, _) = setupProject(basicTypesGql)
+    val nameAndStage = ProjectId.fromEncodedString(project.id)
+    val schema =
+      """
+        |type Mote {
+        | name: String! @unique
+        | # creator: User!
+        | members: [User!]!
+        |}
+        |
+        |type User {
+        | name: String! @unique
+        |}
+      """.stripMargin
+
+    server.query(
+      s"""
+         |mutation {
+         |  deploy(input:{name: "${nameAndStage.name}", stage: "${nameAndStage.stage}", types: ${formatSchema(schema)}}){
+         |    migration {
+         |      applied
+         |    }
+         |    errors {
+         |      description
+         |    }
+         |  }
+         |}
+      """.stripMargin
+    )
+
+    val migrations = migrationPersistence.loadAll(project.id).await
+    migrations should have(size(3))
+    migrations.exists(x => x.status != MigrationStatus.Success) shouldEqual false
+    migrations.head.revision shouldEqual 3 // order is DESC
+
+    val schema2 =
+      """
+        |type Mote {
+        | name: String! @unique
+        | creator: User! @relation(name: "Creator")
+        | members: [User!]! @relation(name: "MemberOf")
+        |}
+        |
+        |type User {
+        | name: String! @unique
+        | motes: [Mote!]! @relation(name: "Creator")
+        | memberOf: [Mote!]! @relation(name: "MemberOf")
+        |}
+      """.stripMargin
+
+    server.queryThatMustFail(
+      s"""
+         |mutation {
+         |  deploy(input:{name: "${nameAndStage.name}", stage: "${nameAndStage.stage}", types: ${formatSchema(schema2)}}){
+         |    migration {
+         |      applied
+         |    }
+         |    errors {
+         |      description
+         |    }
+         |  }
+         |}
+      """.stripMargin,
+      errorCode = 3018,
+      errorContains =
+        "There is a relation ambiguity during the migration. Please first name the old relation on your schema. The ambiguity is on a relation between Mote and User."
+    )
   }
 
   private def formatFunctions(functions: Vector[FunctionInput]) = {
