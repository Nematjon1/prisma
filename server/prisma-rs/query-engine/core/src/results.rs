--- conflicted
+++ resolved
@@ -1,10 +1,5 @@
-<<<<<<< HEAD
-use connector::ScalarListValues;
+use connector::{QueryArguments, ScalarListValues};
 use prisma_models::{GraphqlId, ManyNodes, PrismaValue, SelectedFields, SelectedScalarField, SingleNode};
-=======
-use connector::{QueryArguments, ScalarListValues};
-use prisma_models::{GraphqlId, ManyNodes, PrismaValue, SelectedFields, SingleNode};
->>>>>>> 353150f0
 
 #[derive(Debug)]
 pub enum ReadQueryResult {
@@ -51,51 +46,11 @@
     pub selected_fields: SelectedFields,
 }
 
-<<<<<<< HEAD
 // Q: Best pattern here? Mix of in place mutation and recreating result
 impl SingleReadQueryResult {
     /// Returns the implicitly added fields
     pub fn get_implicit_fields(&self) -> Vec<&SelectedScalarField> {
         self.selected_fields.get_implicit_fields()
-=======
-impl ReadQueryResult {
-    /// Filters implicitly selected fields from the result set.
-    pub fn filter(self) -> Self {
-        match self {
-            ReadQueryResult::Single(s) => ReadQueryResult::Single(s.filter()),
-            ReadQueryResult::Many(m) => ReadQueryResult::Many(m.filter()),
-        }
-    }
-}
-
-impl SingleReadQueryResult {
-    /// Filters implicitly selected fields in-place in the result record and field names.
-    /// Traverses nested result tree.
-    pub fn filter(self) -> Self {
-        let implicit_fields = self.selected_fields.get_implicit_fields();
-
-        let scalars = self.scalars.map(|mut r| {
-            let positions: Vec<usize> = implicit_fields
-                .into_iter()
-                .filter_map(|implicit| r.field_names.iter().position(|name| &implicit.field.name == name))
-                .collect();
-
-            positions.into_iter().for_each(|p| {
-                r.field_names.remove(p);
-                r.node.values.remove(p);
-            });
-
-            r
-        });
-
-        let nested = self.nested.into_iter().map(|nested| nested.filter()).collect();
-
-        Self {
-            scalars,
-            nested,
-            ..self
-        }
->>>>>>> 353150f0
     }
 
     /// Get the ID from a record
@@ -115,54 +70,9 @@
 }
 
 impl ManyReadQueryResults {
-<<<<<<< HEAD
     /// Returns the implicitly added fields
     pub fn get_implicit_fields(&self) -> Vec<&SelectedScalarField> {
         self.selected_fields.get_implicit_fields()
-=======
-    /// Filters implicitly selected fields in-place in the result records and field names.
-    /// Traverses nested result tree.
-    pub fn filter(mut self) -> Self {
-        let implicit_fields = self.selected_fields.get_implicit_fields();
-        let positions: Vec<usize> = implicit_fields
-            .into_iter()
-            .filter_map(|implicit| {
-                self.scalars
-                    .field_names
-                    .iter()
-                    .position(|name| &implicit.field.name == name)
-            })
-            .collect();
-
-        positions.iter().for_each(|p| {
-            self.scalars.field_names.remove(p.clone());
-        });
-
-        // Remove values on found positions from all records.
-        let records = self
-            .scalars
-            .nodes
-            .into_iter()
-            .map(|mut record| {
-                positions.iter().for_each(|p| {
-                    record.values.remove(p.clone());
-                });
-                record
-            })
-            .collect();
-
-        let scalars = ManyNodes {
-            nodes: records,
-            ..self.scalars
-        };
-        let nested = self.nested.into_iter().map(|nested| nested.filter()).collect();
-
-        Self {
-            scalars,
-            nested,
-            ..self
-        }
->>>>>>> 353150f0
     }
 
     /// Get all IDs from a query result
