package cool.graph.api.database

import cool.graph.api.database.Types.DataItemFilterCollection
import cool.graph.api.mutations.{CoolArgs, NodeSelector}
import cool.graph.cuid.Cuid
import cool.graph.gc_values._
import cool.graph.shared.models.IdType.Id
import cool.graph.shared.models.RelationSide.RelationSide
import cool.graph.shared.models.TypeIdentifier.TypeIdentifier
import cool.graph.shared.models.{Model, Project, Relation, TypeIdentifier}
import org.joda.time.format.DateTimeFormat
import play.api.libs.json._
import slick.dbio.DBIOAction
import slick.jdbc.MySQLProfile.api._
import slick.jdbc.{PositionedParameters, SetParameter}
import slick.sql.{SqlAction, SqlStreamingAction}

object DatabaseMutationBuilder {

  import SlickExtensions._

  val implicitlyCreatedColumns = List("id", "createdAt", "updatedAt")

  def createDataItem(project: Project, model: Model, args: CoolArgs): SqlStreamingAction[Vector[Int], Int, Effect]#ResultAction[Int, NoStream, Effect] = {
    createDataItem(project.id, model.name, args.raw)
  }

  def createDataItem(projectId: String,
                     modelName: String,
                     values: Map[String, Any]): SqlStreamingAction[Vector[Int], Int, Effect]#ResultAction[Int, NoStream, Effect] = {

    val escapedKeyValueTuples = values.toList.map(x => (escapeKey(x._1), escapeUnsafeParam(x._2)))
    val escapedKeys           = combineByComma(escapedKeyValueTuples.map(_._1))
    val escapedValues         = combineByComma(escapedKeyValueTuples.map(_._2))

    // Concat query as sql, but then convert it to Update, since is an insert query.
    (sql"insert into `#$projectId`.`#$modelName` (" concat escapedKeys concat sql") values (" concat escapedValues concat sql")").asUpdate
  }

  def updateDataItem(projectId: String, modelName: String, id: String, values: Map[String, Any]) = {
    val escapedValues = combineByComma(values.map { case (k, v) => escapeKey(k) concat sql" = " concat escapeUnsafeParam(v) })

    (sql"update `#$projectId`.`#$modelName` set" concat escapedValues concat sql"where id = $id").asUpdate
  }

<<<<<<< HEAD
  def updateDataItems(project: Project, model: Model, args: CoolArgs, where: DataItemFilterCollection) = {
    val updateValues = combineByComma(args.raw.map {
      case (k, v) =>
        escapeKey(k) ++ sql" = " ++ escapeUnsafeParam(v)
    })
    val whereSql = QueryArguments.generateFilterConditions(project.id, model.name, where)
    (sql"update `#${project.id}`.`#${model.name}`" ++
      sql"set " ++ updateValues ++
      prefixIfNotNone("where", whereSql)).asUpdate

  }

=======
>>>>>>> bbabfd8a
  def updateDataItemByUnique(project: Project, model: Model, updateArgs: CoolArgs, where: NodeSelector) = {
    val updateValues = combineByComma(updateArgs.raw.map { case (k, v) => escapeKey(k) ++ sql" = " ++ escapeUnsafeParam(v) })
    (sql"update `#${project.id}`.`#${model.name}`" ++
      sql"set " ++ updateValues ++
      sql"where #${where.fieldName} = ${where.fieldValue};").asUpdate
  }

  def deleteDataItems(project: Project, model: Model, where: DataItemFilterCollection) = {
    val whereSql = QueryArguments.generateFilterConditions(project.id, model.name, where)
    (sql"delete from `#${project.id}`.`#${model.name}`" ++ prefixIfNotNone("where", whereSql)).asUpdate
  }

  def createDataItemIfUniqueDoesNotExist(project: Project, model: Model, createArgs: CoolArgs, where: NodeSelector) = {
    val escapedColumns = combineByComma(createArgs.raw.keys.map(escapeKey))
    val insertValues   = combineByComma(createArgs.raw.values.map(escapeUnsafeParam))
    (sql"INSERT INTO `#${project.id}`.`#${model.name}` (" ++ escapedColumns ++ sql")" ++
      sql"SELECT " ++ insertValues ++
      sql"FROM DUAL" ++
      sql"where not exists (select * from `#${project.id}`.`#${model.name}` where #${where.fieldName} = ${where.fieldValue});").asUpdate
  }

  def upsert(project: Project, model: Model, createArgs: CoolArgs, updateArgs: CoolArgs, where: NodeSelector) = {
    import scala.concurrent.ExecutionContext.Implicits.global

    val q       = DatabaseQueryBuilder.existsFromModelsByUniques(project, model, Vector(where)).as[Boolean]
    val qInsert = createDataItemIfUniqueDoesNotExist(project, model, createArgs, where)
    val qUpdate = updateDataItemByUnique(project, model, updateArgs, where)

    val actions = for {
      exists <- q
      action <- if (exists.head) qUpdate else qInsert
    } yield action

    actions.transactionally
  }

  def upsertIfInRelationWith(
      project: Project,
      model: Model,
      createArgs: CoolArgs,
      updateArgs: CoolArgs,
      where: NodeSelector,
      relation: Relation,
      target: Id
  ) = {
    import scala.concurrent.ExecutionContext.Implicits.global

    val q       = DatabaseQueryBuilder.existsNodeIsInRelationshipWith(project, model, where, relation, target).as[Boolean]
    val qInsert = createDataItem(project, model, createArgs)
    val qUpdate = updateDataItemByUnique(project, model, updateArgs, where)

    val actions = for {
      exists <- q
      action <- if (exists.head) qUpdate else qInsert
    } yield action

    actions.transactionally
  }

  case class MirrorFieldDbValues(relationColumnName: String, modelColumnName: String, modelTableName: String, modelId: String)

  def createRelationRow(projectId: String,
                        relationTableName: String,
                        id: String,
                        a: String,
                        b: String,
                        fieldMirrors: List[MirrorFieldDbValues]): SqlStreamingAction[Vector[Int], Int, Effect]#ResultAction[Int, NoStream, Effect] = {

    val fieldMirrorColumns = fieldMirrors.map(_.relationColumnName).map(escapeKey)

    val fieldMirrorValues =
      fieldMirrors.map(mirror => sql"(SELECT `#${mirror.modelColumnName}` FROM `#$projectId`.`#${mirror.modelTableName}` WHERE id = ${mirror.modelId})")

    // Concat query as sql, but then convert it to Update, since is an insert query.
    (sql"insert into `#$projectId`.`#$relationTableName` (" concat combineByComma(List(sql"`id`, `A`, `B`") ++ fieldMirrorColumns) concat sql") values (" concat combineByComma(
      List(sql"$id, $a, $b") ++ fieldMirrorValues) concat sql") on duplicate key update id=id").asUpdate
  }

  def createRelationRowByUniqueValueForA(projectId: String, relationTableName: String, b: String, where: NodeSelector): SqlAction[Int, NoStream, Effect] = {
    val relationId = Cuid.createCuid()
    sqlu"""insert into `#$projectId`.`#$relationTableName` (`id`, `A`, `B`)
           select '#$relationId', id, '#$b' from `#$projectId`.`#${where.model.name}`
           where #${where.fieldName} = ${where.fieldValue}
          """
  }

  def createRelationRowByUniqueValueForB(projectId: String, relationTableName: String, a: String, where: NodeSelector): SqlAction[Int, NoStream, Effect] = {
    val relationId = Cuid.createCuid()
    sqlu"""insert into `#$projectId`.`#$relationTableName` (`id`, `A`, `B`)
           select '#$relationId', '#$a', id from `#$projectId`.`#${where.model.name}`
           where #${where.fieldName} = ${where.fieldValue}
          """
  }

  def deleteRelationRowByUniqueValueForA(projectId: String, relationTableName: String, b: String, where: NodeSelector): SqlAction[Int, NoStream, Effect] = {
    sqlu"""delete from `#$projectId`.`#$relationTableName`
           where `B` = '#$b' and `A` in (
             select id
             from `#$projectId`.`#${where.model.name}`
             where #${where.fieldName} = ${where.fieldValue}
           )
          """
  }

  def deleteRelationRowByUniqueValueForB(projectId: String, relationTableName: String, a: String, where: NodeSelector): SqlAction[Int, NoStream, Effect] = {
    sqlu"""delete from `#$projectId`.`#$relationTableName`
           where `A` = '#$a' and `B` in (
             select id
             from `#$projectId`.`#${where.model.name}`
             where #${where.fieldName} = ${where.fieldValue}
           )
          """
  }

  def deleteDataItemByUniqueValueForAIfInRelationWithGivenB(projectId: String, relationTableName: String, b: String, where: NodeSelector) = {
    sqlu"""delete from `#$projectId`.`#${where.model.name}`
           where #${where.fieldName} = ${where.fieldValue} and id in (
             select `A`
             from `#$projectId`.`#$relationTableName`
             where `B` = '#$b'
           )
           """
  }

  def deleteDataItemByUniqueValueForBIfInRelationWithGivenA(projectId: String, relationTableName: String, a: String, where: NodeSelector) = {
    sqlu"""delete from `#$projectId`.`#${where.model.name}`
           where #${where.fieldName} = ${where.fieldValue} and id in (
             select `B`
             from `#$projectId`.`#$relationTableName`
             where `A` = '#$a'
           )
           """
  }

  def updateDataItemByUniqueValueForAIfInRelationWithGivenB(projectId: String,
                                                            relationTableName: String,
                                                            b: String,
                                                            where: NodeSelector,
                                                            values: Map[String, Any]) = {
    val escapedValues = combineByComma(values.map { case (k, v) => escapeKey(k) concat sql" = " concat escapeUnsafeParam(v) })
    (sql"""update `#$projectId`.`#${where.model.name}`""" concat
      sql"""set""" concat escapedValues concat
      sql"""where #${where.fieldName} = ${where.fieldValue} and id in (
             select `A`
             from `#$projectId`.`#$relationTableName`
             where `B` = '#$b'
           )
        """).asUpdate
  }

  def updateDataItemByUniqueValueForBIfInRelationWithGivenA(projectId: String,
                                                            relationTableName: String,
                                                            a: String,
                                                            where: NodeSelector,
                                                            values: Map[String, Any]) = {
    val escapedValues = combineByComma(values.map { case (k, v) => escapeKey(k) concat sql" = " concat escapeUnsafeParam(v) })
    (sql"""update `#$projectId`.`#${where.model.name}`""" concat
      sql"""set""" concat escapedValues concat
      sql"""where #${where.fieldName} = ${where.fieldValue} and id in (
             select `B`
             from `#$projectId`.`#$relationTableName`
             where `A` = '#$a'
           )
        """).asUpdate
  }

  def updateDataItemListValue(projectId: String, modelName: String, id: String, values: Map[String, Vector[Any]]) = {
    val (fieldName, commaSeparatedValues) = values.map { case (k, v) => (k, escapeUnsafeParamListValue(v)) }.head

    (sql"update `#$projectId`.`#$modelName`" concat
      sql"set`#$fieldName` = CASE WHEN `#$fieldName` like '[]'" concat
      sql"THEN Concat(LEFT(`#$fieldName`,LENGTH(`#$fieldName`)-1)," concat commaSeparatedValues concat sql",']')" concat
      sql"ELSE Concat(LEFT(`#$fieldName`,LENGTH(`#$fieldName`)-1),','," concat commaSeparatedValues concat sql",']') END " concat
      sql"where id = $id").asUpdate
  }

  def updateRelationRow(projectId: String, relationTable: String, relationSide: String, nodeId: String, values: Map[String, Any]) = {
    val escapedValues = combineByComma(values.map { case (k, v) => escapeKey(k) concat sql" = " concat escapeUnsafeParam(v) })

    (sql"update `#$projectId`.`#$relationTable` set" concat escapedValues concat sql"where `#$relationSide` = $nodeId").asUpdate
  }

  def populateNullRowsForColumn(projectId: String, modelName: String, fieldName: String, value: Any) = {
    val escapedValues = escapeKey(fieldName) concat sql" = " concat escapeUnsafeParam(value)

    (sql"update `#$projectId`.`#$modelName` set" concat escapedValues concat sql"where `#$projectId`.`#$modelName`.`#$fieldName` IS NULL").asUpdate
  }

  def overwriteInvalidEnumForColumnWithMigrationValue(projectId: String, modelName: String, fieldName: String, oldValue: String, migrationValue: String) = {
    val escapedValues      = escapeKey(fieldName) concat sql" = " concat escapeUnsafeParam(migrationValue)
    val escapedWhereClause = escapeKey(fieldName) concat sql" = " concat escapeUnsafeParam(oldValue)

    (sql"update `#$projectId`.`#$modelName` set" concat escapedValues concat sql"where" concat escapedWhereClause).asUpdate
  }

  def overwriteAllRowsForColumn(projectId: String, modelName: String, fieldName: String, value: Any) = {
    val escapedValues = escapeKey(fieldName) concat sql" = " concat escapeUnsafeParam(value)

    (sql"update `#$projectId`.`#$modelName` set" concat escapedValues).asUpdate
  }

  def deleteDataItemById(projectId: String, modelName: String, id: String) =
    sqlu"delete from `#$projectId`.`#$modelName` where id = $id"

  def deleteRelationRowById(projectId: String, relationId: String, id: String) =
    sqlu"delete from `#$projectId`.`#$relationId` where A = $id or B = $id"

  def deleteRelationRowBySideAndId(projectId: String, relationId: String, relationSide: RelationSide, id: String) = {
    sqlu"delete from `#$projectId`.`#$relationId` where `#${relationSide.toString}` = $id"
  }

  def deleteRelationRowByToAndFromSideAndId(projectId: String,
                                            relationId: String,
                                            aRelationSide: RelationSide,
                                            aId: String,
                                            bRelationSide: RelationSide,
                                            bId: String) = {
    sqlu"delete from `#$projectId`.`#$relationId` where `#${aRelationSide.toString}` = $aId and `#${bRelationSide.toString}` = $bId"
  }

  def deleteAllDataItems(projectId: String, modelName: String) =
    sqlu"delete from `#$projectId`.`#$modelName`"

  //only use transactionally in this order
  def disableForeignKeyConstraintChecks = sqlu"SET FOREIGN_KEY_CHECKS=0"
  def truncateTable(projectId: String, tableName: String) =
    sqlu"TRUNCATE TABLE `#$projectId`.`#$tableName`"
  def enableForeignKeyConstraintChecks = sqlu"SET FOREIGN_KEY_CHECKS=1"

  def deleteDataItemByValues(projectId: String, modelName: String, values: Map[String, Any]) = {
    val whereClause =
      if (values.isEmpty) {
        None
      } else {
        val escapedKeys   = values.keys.map(escapeKey)
        val escapedValues = values.values.map(escapeUnsafeParam)

        val keyValueTuples = escapedKeys zip escapedValues
        combineByAnd(keyValueTuples.map({
          case (k, v) => k concat sql" = " concat v
        }))
      }

    val whereClauseWithWhere = if (whereClause.isEmpty) None else Some(sql"where " concat whereClause)

    (sql"delete from `#$projectId`.`#$modelName`" concat whereClauseWithWhere).asUpdate
  }

  def createClientDatabaseForProject(projectId: String) = {
    val idCharset = charsetTypeForScalarTypeIdentifier(isList = false, TypeIdentifier.GraphQLID)

    DBIO.seq(
      sqlu"""CREATE SCHEMA `#$projectId` DEFAULT CHARACTER SET utf8mb4 COLLATE utf8mb4_unicode_ci; """,
      sqlu"""CREATE TABLE `#$projectId`.`_RelayId` (`id` CHAR(25) #$idCharset NOT NULL, `modelId` CHAR(25) #$idCharset NOT NULL, PRIMARY KEY (`id`), UNIQUE INDEX `id_UNIQUE` (`id` ASC)) DEFAULT CHARACTER SET utf8mb4 COLLATE utf8mb4_unicode_ci"""
    )
  }

  def copyTableData(sourceProjectId: String, sourceTableName: String, columns: List[String], targetProjectId: String, targetTableName: String) = {
    val columnString = combineByComma(columns.map(c => escapeKey(c)))
    (sql"INSERT INTO `#$targetProjectId`.`#$targetTableName` (" concat columnString concat sql") SELECT " concat columnString concat sql" FROM `#$sourceProjectId`.`#$sourceTableName`").asUpdate
  }

  def dropDatabaseIfExists(database: String) =
    sqlu"DROP DATABASE IF EXISTS `#$database`"

  def createTable(projectId: String, name: String) = {
    val idCharset = charsetTypeForScalarTypeIdentifier(isList = false, TypeIdentifier.GraphQLID)

    sqlu"""CREATE TABLE `#$projectId`.`#$name`
    (`id` CHAR(25) #$idCharset NOT NULL,
    `createdAt` DATETIME NOT NULL DEFAULT CURRENT_TIMESTAMP,
    `updatedAt` DATETIME NOT NULL DEFAULT CURRENT_TIMESTAMP ON UPDATE CURRENT_TIMESTAMP,
    PRIMARY KEY (`id`),
    UNIQUE INDEX `id_UNIQUE` (`id` ASC))
    DEFAULT CHARACTER SET utf8mb4 COLLATE utf8mb4_unicode_ci"""
  }

  def dangerouslyTruncateTable(tableNames: Vector[String]): DBIOAction[Unit, NoStream, Effect] = {
    DBIO.seq(
      List(sqlu"""SET FOREIGN_KEY_CHECKS=0""") ++
        tableNames.map(name => sqlu"TRUNCATE TABLE `#$name`") ++
        List(sqlu"""SET FOREIGN_KEY_CHECKS=1"""): _*
    )
  }

  def renameTable(projectId: String, name: String, newName: String) =
    sqlu"""RENAME TABLE `#$projectId`.`#$name` TO `#$projectId`.`#$newName`;"""

  def createRelationTable(projectId: String, tableName: String, aTableName: String, bTableName: String) = {
    val idCharset = charsetTypeForScalarTypeIdentifier(isList = false, TypeIdentifier.GraphQLID)

    sqlu"""CREATE TABLE `#$projectId`.`#$tableName` (`id` CHAR(25) #$idCharset NOT NULL,
           PRIMARY KEY (`id`), UNIQUE INDEX `id_UNIQUE` (`id` ASC),
    `A` CHAR(25) #$idCharset NOT NULL, INDEX `A` (`A` ASC),
    `B` CHAR(25) #$idCharset NOT NULL, INDEX `B` (`B` ASC),
    UNIQUE INDEX `AB_unique` (`A` ASC, `B` ASC),
    FOREIGN KEY (A) REFERENCES `#$projectId`.`#$aTableName`(id) ON DELETE CASCADE,
    FOREIGN KEY (B) REFERENCES `#$projectId`.`#$bTableName`(id) ON DELETE CASCADE)
    DEFAULT CHARACTER SET utf8mb4 COLLATE utf8mb4_unicode_ci;"""
  }

  def dropTable(projectId: String, tableName: String) =
    sqlu"DROP TABLE `#$projectId`.`#$tableName`"

  def createColumn(projectId: String,
                   tableName: String,
                   columnName: String,
                   isRequired: Boolean,
                   isUnique: Boolean,
                   isList: Boolean,
                   typeIdentifier: TypeIdentifier.TypeIdentifier) = {

    val sqlType       = sqlTypeForScalarTypeIdentifier(isList, typeIdentifier)
    val charsetString = charsetTypeForScalarTypeIdentifier(isList, typeIdentifier)
    val nullString    = if (isRequired) "NOT NULL" else "NULL"
    val uniqueString =
      if (isUnique) {
        val indexSize = sqlType match {
          case "text" | "mediumtext" => "(191)"
          case _                     => ""
        }

        s", ADD UNIQUE INDEX `${columnName}_UNIQUE` (`$columnName`$indexSize ASC)"
      } else { "" }

    sqlu"""ALTER TABLE `#$projectId`.`#$tableName` ADD COLUMN `#$columnName`
         #$sqlType #$charsetString #$nullString #$uniqueString, ALGORITHM = INPLACE"""
  }

  def updateColumn(projectId: String,
                   tableName: String,
                   oldColumnName: String,
                   newColumnName: String,
                   newIsRequired: Boolean,
                   newIsUnique: Boolean,
                   newIsList: Boolean,
                   newTypeIdentifier: TypeIdentifier) = {
    val nulls   = if (newIsRequired) { "NOT NULL" } else { "NULL" }
    val sqlType = sqlTypeForScalarTypeIdentifier(newIsList, newTypeIdentifier)

    sqlu"ALTER TABLE `#$projectId`.`#$tableName` CHANGE COLUMN `#$oldColumnName` `#$newColumnName` #$sqlType #$nulls"
  }

  def addUniqueConstraint(projectId: String, tableName: String, columnName: String, typeIdentifier: TypeIdentifier, isList: Boolean) = {
    val sqlType = sqlTypeForScalarTypeIdentifier(isList = isList, typeIdentifier = typeIdentifier)

    val indexSize = sqlType match {
      case "text" | "mediumtext" => "(191)"
      case _                     => ""
    }

    sqlu"ALTER TABLE  `#$projectId`.`#$tableName` ADD UNIQUE INDEX `#${columnName}_UNIQUE` (`#$columnName`#$indexSize ASC)"
  }

  def removeUniqueConstraint(projectId: String, tableName: String, columnName: String) = {
    sqlu"ALTER TABLE  `#$projectId`.`#$tableName` DROP INDEX `#${columnName}_UNIQUE`"
  }

  def deleteColumn(projectId: String, tableName: String, columnName: String) = {
    sqlu"ALTER TABLE `#$projectId`.`#$tableName` DROP COLUMN `#$columnName`, ALGORITHM = INPLACE"
  }

  def populateRelationFieldMirror(projectId: String, relationTable: String, modelTable: String, mirrorColumn: String, column: String, relationSide: String) = {
    sqlu"UPDATE `#$projectId`.`#$relationTable` R, `#$projectId`.`#$modelTable` M SET R.`#$mirrorColumn` = M.`#$column` WHERE R.`#$relationSide` = M.id;"
  }

  // note: utf8mb4 requires up to 4 bytes per character and includes full utf8 support, including emoticons
  // utf8 requires up to 3 bytes per character and does not have full utf8 support.
  // mysql indexes have a max size of 767 bytes or 191 utf8mb4 characters.
  // We limit enums to 191, and create text indexes over the first 191 characters of the string, but
  // allow the actual content to be much larger.
  // Key columns are utf8_general_ci as this collation is ~10% faster when sorting and requires less memory
  def sqlTypeForScalarTypeIdentifier(isList: Boolean, typeIdentifier: TypeIdentifier): String = {
    if (isList) return "mediumtext"

    typeIdentifier match {
      case TypeIdentifier.String    => "mediumtext"
      case TypeIdentifier.Boolean   => "boolean"
      case TypeIdentifier.Int       => "int"
      case TypeIdentifier.Float     => "Decimal(65,30)"
      case TypeIdentifier.GraphQLID => "char(25)"
      case TypeIdentifier.Enum      => "varchar(191)"
      case TypeIdentifier.Json      => "mediumtext"
      case TypeIdentifier.DateTime  => "datetime(3)"
      case TypeIdentifier.Relation =>
        sys.error("Relation is not a scalar type. Are you trying to create a db column for a relation?")
    }
  }

  def charsetTypeForScalarTypeIdentifier(isList: Boolean, typeIdentifier: TypeIdentifier): String = {
    if (isList) return "CHARACTER SET utf8mb4 COLLATE utf8mb4_unicode_ci"

    typeIdentifier match {
      case TypeIdentifier.String    => "CHARACTER SET utf8mb4 COLLATE utf8mb4_unicode_ci"
      case TypeIdentifier.Boolean   => ""
      case TypeIdentifier.Int       => ""
      case TypeIdentifier.Float     => ""
      case TypeIdentifier.GraphQLID => "CHARACTER SET utf8 COLLATE utf8_general_ci"
      case TypeIdentifier.Enum      => "CHARACTER SET utf8mb4 COLLATE utf8mb4_unicode_ci"
      case TypeIdentifier.Json      => "CHARACTER SET utf8mb4 COLLATE utf8mb4_unicode_ci"
      case TypeIdentifier.DateTime  => ""
    }
  }

  def createTableForModel(projectId: String, model: Model) = {
    DBIO.seq(
      DBIO.seq(createTable(projectId, model.name)),
      DBIO.seq(
        model.scalarFields
          .filter(f => !DatabaseMutationBuilder.implicitlyCreatedColumns.contains(f.name))
          .map { (field) =>
            createColumn(
              projectId = projectId,
              tableName = model.name,
              columnName = field.name,
              isRequired = field.isRequired,
              isUnique = field.isUnique,
              isList = field.isList,
              typeIdentifier = field.typeIdentifier
            )
          }: _*)
    )
  }
}<|MERGE_RESOLUTION|>--- conflicted
+++ resolved
@@ -43,21 +43,14 @@
     (sql"update `#$projectId`.`#$modelName` set" concat escapedValues concat sql"where id = $id").asUpdate
   }
 
-<<<<<<< HEAD
   def updateDataItems(project: Project, model: Model, args: CoolArgs, where: DataItemFilterCollection) = {
-    val updateValues = combineByComma(args.raw.map {
-      case (k, v) =>
-        escapeKey(k) ++ sql" = " ++ escapeUnsafeParam(v)
-    })
-    val whereSql = QueryArguments.generateFilterConditions(project.id, model.name, where)
+    val updateValues = combineByComma(args.raw.map { case (k, v) => escapeKey(k) ++ sql" = " ++ escapeUnsafeParam(v) })
+    val whereSql     = QueryArguments.generateFilterConditions(project.id, model.name, where)
     (sql"update `#${project.id}`.`#${model.name}`" ++
       sql"set " ++ updateValues ++
       prefixIfNotNone("where", whereSql)).asUpdate
-
-  }
-
-=======
->>>>>>> bbabfd8a
+  }
+
   def updateDataItemByUnique(project: Project, model: Model, updateArgs: CoolArgs, where: NodeSelector) = {
     val updateValues = combineByComma(updateArgs.raw.map { case (k, v) => escapeKey(k) ++ sql" = " ++ escapeUnsafeParam(v) })
     (sql"update `#${project.id}`.`#${model.name}`" ++
