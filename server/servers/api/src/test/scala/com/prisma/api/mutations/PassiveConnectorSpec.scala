--- conflicted
+++ resolved
@@ -114,10 +114,7 @@
     res.toString should be(s"""{"data":{"createList":{"name":"the list"}}}""")
   }
 
-<<<<<<< HEAD
-  "the connector" should "support diverging names for models/tables and fields/columns" in {
-=======
-  "Expanding 2 inline relations on a type" should "work" taggedAs (IgnoreActive) in {
+  "Expanding 2 inline relations on a type" should "work" in {
     executeOnInternalDatabase(inlineRelationSchema)
 
     server.query(
@@ -150,8 +147,7 @@
     res should be(s"""{"data":{"todoes":[{"title":"the todo","list":{"name":"the list"},"user":{"name":"the user"}}]}}""".parseJson)
   }
 
-  "the connector" should "support diverging names for models/tables and fields/columns" taggedAs (IgnoreActive) in {
->>>>>>> 945a4407
+  "the connector" should "support diverging names for models/tables and fields/columns" in {
     executeOnInternalDatabase(inlineRelationSchema)
     val project = SchemaDsl.fromPassiveConnectorSdl(testDependencies.deployConnector, id = schema) {
       """
