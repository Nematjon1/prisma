--- conflicted
+++ resolved
@@ -1,12 +1,5 @@
 package com.prisma.api
 
-<<<<<<< HEAD
-import java.nio.charset.StandardCharsets
-import java.util.Base64
-
-import com.prisma.api.schema.{ApiUserContext, PrivateSchemaBuilder, SchemaBuilder}
-import com.prisma.graphql.GraphQlClient
-=======
 import java.net.{HttpURLConnection, URL}
 import java.nio.charset.StandardCharsets
 import java.util.Base64
@@ -15,7 +8,6 @@
 
 import com.prisma.api.schema.{ApiUserContext, PrivateSchemaBuilder, SchemaBuilder}
 import com.prisma.graphql.{GraphQlClient, GraphQlResponse}
->>>>>>> 6bef5340
 import com.prisma.shared.models.Project
 import com.prisma.shared.models.{Schema => SchemaModel}
 import com.prisma.utils.json.PlayJsonExtensions
@@ -30,11 +22,8 @@
 import scala.sys.process.{Process, ProcessLogger}
 
 trait ApiTestServer extends PlayJsonExtensions {
-<<<<<<< HEAD
-=======
   System.setProperty("org.jooq.no-logo", "true")
 
->>>>>>> 6bef5340
   val dependencies: ApiDependencies
 
   /**
@@ -96,37 +85,9 @@
   protected def awaitInfinitely[T](awaitable: Awaitable[T]): T = Await.result(awaitable, Duration.Inf)
 }
 
-<<<<<<< HEAD
-case class PrismaLogger() extends ProcessLogger {
-  private val stdout = new StringBuffer()
-  private val stderr = new StringBuffer()
-
-  override def out(s: => String): Unit = stdout.append(s + "\n")
-  override def err(s: => String): Unit = stderr.append(s + "\n")
-
-  override def buffer[T](f: => T): T = ???
-
-  def getStdout: String = stdout.toString
-  def getStderr: String = stderr.toString
-}
-
-case class ProcessHandle(process: Process, logger: PrismaLogger) {
-  def kill = process.destroy()
-}
-
-/*
- * Wip
- * - Underlying forwarder for mutations
- */
-case class ExternalApiTestServer()(implicit val dependencies: ApiDependencies) extends ApiTestServer {
-  import dependencies.system.dispatcher
-
-  import sys.process._
-=======
 case class ExternalApiTestServer()(implicit val dependencies: ApiDependencies) extends ApiTestServer {
   import dependencies.system.dispatcher
   import com.prisma.shared.models.ProjectJsonFormatter._
->>>>>>> 6bef5340
 
   implicit val system       = dependencies.system
   implicit val materializer = dependencies.materializer
@@ -135,24 +96,6 @@
   val prismaBinaryConfigPath: String = sys.env.getOrElse("PRISMA_BINARY_CONFIG_PATH", sys.error("Required PRISMA_BINARY_CONFIG_PATH env var not found"))
   val gqlClient                      = GraphQlClient("http://127.0.0.1:8000") // todo rust code currently ignores port in config
 
-<<<<<<< HEAD
-  def startPrismaProcess(schema: Schema[ApiUserContext, Unit]): ProcessHandle = {
-    val logger     = PrismaLogger()
-    val workingDir = new java.io.File(".")
-    val encoded    = Base64.getEncoder.encode(SchemaRenderer.renderSchema(schema).getBytes)
-
-    // Important: Rust requires UTF-8 encoding (encodeToString uses Latin-1)
-    val schemaEnv = new String(encoded, StandardCharsets.UTF_8)
-
-    val process = Process(
-      prismaBinaryPath,
-      workingDir,
-      "PRISMA_CONFIG_PATH" -> prismaBinaryConfigPath,
-      "PRISMA_SCHEMA"      -> schemaEnv
-    ).run(logger)
-
-    ProcessHandle(process, logger)
-=======
   def queryPrismaProcess(query: String): GraphQlResponse = {
     val url = new URL("http://127.0.0.1:8000")
     val con = url.openConnection().asInstanceOf[HttpURLConnection]
@@ -204,7 +147,6 @@
     val p = pb.start
     Thread.sleep(50)
     p
->>>>>>> 6bef5340
   }
 
   override def queryAsync(query: String, project: Project, dataContains: String, variables: JsValue, requestId: String): Future[JsValue] = {
@@ -246,17 +188,6 @@
       """.stripMargin))
       result
     } else {
-<<<<<<< HEAD
-      val prismaProcess = startPrismaProcess(schema)
-      val res           = gqlClient.sendQuery(query).map(r => r.jsonBody.get) // todo don't unwrap
-
-      res.onComplete(_ => {
-        println(prismaProcess.logger.getStdout)
-        println(prismaProcess.logger.getStderr)
-        prismaProcess.kill
-      })
-      res
-=======
       val prismaProcess = startPrismaProcess(project.schema)
 
       Future {
@@ -268,7 +199,6 @@
           prismaProcess.destroyForcibly().waitFor()
           r
         })
->>>>>>> 6bef5340
     }
   }
 
