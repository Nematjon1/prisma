package cool.graph.akkautil.http

import akka.actor.ActorSystem
import akka.http.scaladsl.Http
import akka.http.scaladsl.model.HttpHeader.ParsingResult.{Error, Ok}
import akka.http.scaladsl.model._
import akka.http.scaladsl.server.RejectionError
import akka.http.scaladsl.unmarshalling.Unmarshal
import akka.stream.ActorMaterializer
import cool.graph.utils.future.FutureUtils._
import play.api.libs.json._

import scala.collection.immutable.Seq
import scala.concurrent.Future
import scala.util.{Failure, Success, Try}

/**
  * Simplified abstraction over akka HTTP, allowing to easily execute common HTTP requests, which makes it suitable to
  * most simple use cases without too much setup work.
  *
  * @param system ActorSystem to use.
  * @param materializer ActorMaterializer to use.
  */
case class SimpleHttpClient()(implicit val system: ActorSystem, materializer: ActorMaterializer) {
  import system.dispatcher

<<<<<<< HEAD
  type ResponseUnmarshaller[T] = (HttpResponse) => Future[T]
  type StatusCodeValidator     = (Int) => Boolean

=======
>>>>>>> 44a8d31b
  private val akkaClient = Http()(system)

  def get(
      uri: String,
      headers: Seq[(String, String)] = Seq.empty,
      statusCodeValidator: StatusCodeValidator = defaultStatusCodeValidator
  ): Future[SimpleHttpResponse] = {
    parseHeaders(headers).flatMap { akkaHeaders =>
      val akkaRequest = HttpRequest(
        uri = uri,
        method = HttpMethods.GET,
        headers = akkaHeaders
      )

      execute(akkaRequest, statusCodeValidator)
    }
  }

  def postJson[T](
      uri: String,
      body: T,
      headers: Seq[(String, String)] = Seq.empty,
      statusCodeValidator: StatusCodeValidator = defaultStatusCodeValidator
  )(implicit bodyWrites: Writes[T]) = {
    post(uri, Json.toJson(body).toString(), ContentTypes.`application/json`, headers, statusCodeValidator)
  }

  def post(
      uri: String,
      body: String,
      contentType: ContentType.NonBinary = ContentTypes.`text/plain(UTF-8)`,
      headers: Seq[(String, String)] = Seq.empty,
      statusCodeValidator: StatusCodeValidator = defaultStatusCodeValidator
  ) = {
    parseHeaders(headers).flatMap { akkaHeaders =>
      val akkaRequest = HttpRequest(
        uri = uri,
        method = HttpMethods.POST,
        headers = akkaHeaders,
        entity = HttpEntity(contentType, body)
      )

      execute(akkaRequest, statusCodeValidator)
    }
  }

  /**
    * Standard validator for status codes. Checks if the code is from 200 - 299.
    *
    * @param statusCode The status code to validate
    * @return true if the status code is considered valid, false otherwise.
    */
  def defaultStatusCodeValidator(statusCode: Int): Boolean = 200 >= statusCode && statusCode < 300

  protected def execute(req: HttpRequest, isValidStatusCode: StatusCodeValidator): Future[SimpleHttpResponse] = {
    akkaClient.singleRequest(req).flatMap { response =>
      Unmarshal(response)
        .to[String]
        .toFutureTry
        .flatMap {
          case Success(responseBody) =>
            val headers: Seq[(String, String)] = response.headers.flatMap(HttpHeader.unapply)
            Future.successful(SimpleHttpResponse(response.status.intValue(), Some(responseBody), headers, response))

          case Failure(e) =>
            Future.failed(e)
        }
        .flatMap { simpleResponse =>
          if (isValidStatusCode(response.status.intValue())) {
            Future.successful(simpleResponse)
          } else {
            Future.failed(FailedResponseCodeError(s"Server responded with ${response.status.intValue()}", simpleResponse))
          }
        }
        .recoverWith {
          case e: RequestFailedError => Future.failed(e)

          case _: RejectionError =>
            val resp = SimpleHttpResponse(response.status.intValue(), None, Seq.empty, response)
            Future.failed(InvalidBodyError(s"Unable to unmarshal response body", resp))

          case e: Throwable =>
            val resp = SimpleHttpResponse(response.status.intValue(), None, Seq.empty, response)
            Future.failed(new RequestFailedError(s"Request failed with: $e", resp))
        }
    }
  }

  /**
    * Parses a collection of headers to akka http headers.
    *
    * @param headers Sequence of tuples representing the headers.
    * @return A future containing a collection of the akka http headers.
    */
  def parseHeaders(headers: Seq[(String, String)]): Future[Seq[HttpHeader]] = Future {
    headers.map { (h: (String, String)) =>
      HttpHeader.parse(h._1, h._2) match {
        case Ok(header, _) => header
        case Error(error)  => sys.error(s"Invalid header: $h | Error: $error")
      }
    }
  }

  def shutdown: Future[Unit] = akkaClient.shutdownAllConnectionPools()
}

case class SimpleHttpResponse(status: Int, body: Option[String], headers: Seq[(String, String)], underlying: HttpResponse) {
  def bodyAs[T](implicit bodyReads: Reads[T]): Try[T] = {
    Try {
      body match {
        case Some(bodyString) =>
          Json.parse(bodyString).asOpt[T] match {
            case Some(value) => value
            case None        => throw InvalidBodyError(s"Invalid body: $bodyString", this)
          }

        case None =>
          throw InvalidBodyError(s"Body is None", this)
      }
    }
  }
}

class RequestFailedError(val reason: String, val response: SimpleHttpResponse)                             extends Exception(reason)
case class FailedResponseCodeError(override val reason: String, override val response: SimpleHttpResponse) extends RequestFailedError(reason, response)
case class InvalidBodyError(override val reason: String, override val response: SimpleHttpResponse)        extends RequestFailedError(reason, response)<|MERGE_RESOLUTION|>--- conflicted
+++ resolved
@@ -24,12 +24,8 @@
 case class SimpleHttpClient()(implicit val system: ActorSystem, materializer: ActorMaterializer) {
   import system.dispatcher
 
-<<<<<<< HEAD
-  type ResponseUnmarshaller[T] = (HttpResponse) => Future[T]
   type StatusCodeValidator     = (Int) => Boolean
-
-=======
->>>>>>> 44a8d31b
+  
   private val akkaClient = Http()(system)
 
   def get(
