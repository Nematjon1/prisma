package com.prisma.shared.models

import com.prisma.gc_values.GCValue
import com.prisma.shared.models.Manifestations._

import scala.language.implicitConversions

object RelationSide extends Enumeration {
  type RelationSide = Value
  val A = Value("A")
  val B = Value("B")

  def opposite(side: RelationSide.Value) = if (side == A) B else A
}

object TypeIdentifier extends Enumeration {
  // note: casing of values are chosen to match our TypeIdentifiers
  type TypeIdentifier = Value
  val String    = Value("String")
  val Int       = Value("Int")
  val Float     = Value("Float")
  val Boolean   = Value("Boolean")
  val DateTime  = Value("DateTime")
  val GraphQLID = Value("GraphQLID")
  val Enum      = Value("Enum")
  val Json      = Value("Json")
  val Relation  = Value("Relation")

  def withNameOpt(name: String): Option[TypeIdentifier.Value] = name match {
    case "ID" => Some(GraphQLID)
    case _    => this.values.find(_.toString == name)
  }

  def withNameHacked(name: String) = name match {
    case "ID" => GraphQLID
    case _    => withName(name)
  }
}

case class Enum(
    name: String,
    values: Vector[String] = Vector.empty
)

case class FieldTemplate(
    name: String,
    typeIdentifier: TypeIdentifier.Value,
    isRequired: Boolean,
    isList: Boolean,
    isUnique: Boolean,
    isHidden: Boolean = false,
    isReadonly: Boolean = false,
    enum: Option[Enum],
    defaultValue: Option[GCValue],
    relationName: Option[String],
    relationSide: Option[RelationSide.Value],
    manifestation: Option[FieldManifestation]
) {
  def build(model: Model): Field = {
    if (typeIdentifier == TypeIdentifier.Relation) {
      RelationField(
        name = name,
        isRequired = isRequired,
        isList = isList,
        isHidden = isHidden,
        relationName = relationName.get,
        relationSide = relationSide.get,
        template = this,
        model = model
      )
    } else {
      ScalarField(
        name = name,
        typeIdentifier = typeIdentifier,
        isRequired = isRequired,
        isList = isList,
        isUnique = isUnique,
        isHidden = isHidden,
        isReadonly = isReadonly,
        enum = enum,
        defaultValue = defaultValue,
        manifestation = manifestation,
        template = this,
        model = model
      )
    }
  }
}

object Field {
  val magicalBackRelationPrefix     = "_MagicalBackRelation_"
  private val excludedFromMutations = Vector("updatedAt", "createdAt", "id")
}
<<<<<<< HEAD
class Field(
    val template: FieldTemplate,
    val model: Model
) {
  import template._

  val schema = model.schema

  lazy val relation: Option[Relation] = relationName.flatMap(schema.getRelationByName)
  lazy val relation_! : Relation      = relation.get

  lazy val dbName = {
    relation match {
      case Some(r) if r.isInlineRelation => r.manifestation.get.asInstanceOf[InlineRelationManifestation].referencingColumn
      case None                          => manifestation.map(_.dbName).getOrElse(name)
      case _                             => sys.error("not a valid call on relations manifested via a table")
    }
  }
  lazy val isScalar: Boolean                        = typeIdentifier != TypeIdentifier.Relation
  lazy val isRelation: Boolean                      = typeIdentifier == TypeIdentifier.Relation
  lazy val isScalarList: Boolean                    = isScalar && isList
  lazy val isScalarNonList: Boolean                 = isScalar && !isList
  lazy val isRelationList: Boolean                  = isRelation && isList
  lazy val isRelationNonList: Boolean               = isRelation && !isList
  def isRelationWithId(relationId: String): Boolean = relation.exists(_.relationTableName == relationId)

  def isRelationWithIdAndSide(relationId: String, relationSide: RelationSide.Value): Boolean = {
    isRelationWithId(relationId) && this.relationSide.contains(relationSide)
  }
=======
>>>>>>> 93972196

sealed trait Field {
  def name: String
  def typeIdentifier: TypeIdentifier.Value
  def isRequired: Boolean
  def isList: Boolean
  def isUnique: Boolean
  def isHidden: Boolean
  def isReadonly: Boolean
  def enum: Option[Enum]
  def defaultValue: Option[GCValue]
  def relationOpt: Option[Relation]
  def model: Model
  def schema: Schema
  def template: FieldTemplate
  def isRelation: Boolean
  def isScalar: Boolean
  def dbName: String

  lazy val isScalarList: Boolean      = isScalar && isList
  lazy val isScalarNonList: Boolean   = isScalar && !isList
  lazy val isRelationList: Boolean    = isRelation && isList
  lazy val isRelationNonList: Boolean = isRelation && !isList
  lazy val isWritable: Boolean        = !isReadonly && !Field.excludedFromMutations.contains(name)
  lazy val isVisible: Boolean         = !isHidden

  val isMagicalBackRelation = name.startsWith(Field.magicalBackRelationPrefix)
}

case class RelationField(
    name: String,
    isRequired: Boolean,
    isList: Boolean,
    isHidden: Boolean,
    relationName: String,
    relationSide: RelationSide.Value,
    template: FieldTemplate,
    model: Model
) extends Field {
  override def typeIdentifier = TypeIdentifier.Relation
  override def isRelation     = true
  override def isScalar       = false
  override def isUnique       = false
  override def isReadonly     = false
  override def enum           = None
  override def defaultValue   = None
  override def schema         = model.schema

  lazy val dbName = relation.manifestation match {
    case Some(m: InlineRelationManifestation) => m.referencingColumn
    case _                                    => sys.error("not a valid call on relations manifested via a table")
  }

  lazy val relation: Relation            = schema.getRelationByName_!(relationName)
  lazy val relationOpt: Option[Relation] = Some(relation)

  lazy val relatedModel_! : Model = {
    relationSide match {
      case RelationSide.A => relation.modelB
      case RelationSide.B => relation.modelA
      case x              => sys.error(s"received invalid relation side $x")
    }
  }

  //todo this is dangerous in combination with self relations since it will return the field itself as related field
  //this should be removed where possible
  lazy val relatedField: Option[RelationField] = {
    val fallback = relatedModel_!.relationFields.find { relatedField =>
      val relation = relatedField.relation
      relation.relationTableName == this.relation.relationTableName
    }

    otherRelationField.orElse(fallback)
  }

  //this really does return None if there is no opposite field
  lazy val otherRelationField: Option[RelationField] = {
    relatedModel_!.relationFields.find { field =>
      val relation          = field.relation
      val isTheSameField    = field.name == this.name
      val isTheSameRelation = relation.relationTableName == this.relation.relationTableName
      isTheSameRelation && !isTheSameField
    }
  }

  lazy val oppositeRelationSide: RelationSide.Value = {
    relationSide match {
      case RelationSide.A => RelationSide.B
      case RelationSide.B => RelationSide.A
      case x              => sys.error(s"received invalid relation side $x")
    }
  }

  def isRelationWithNameAndSide(relationName: String, side: RelationSide.Value): Boolean = relation.name == relationName && this.relationSide == side
}

case class ScalarField(
    name: String,
    typeIdentifier: TypeIdentifier.Value,
    isRequired: Boolean,
    isList: Boolean,
    isUnique: Boolean,
    isHidden: Boolean,
    isReadonly: Boolean,
    enum: Option[Enum],
    defaultValue: Option[GCValue],
    manifestation: Option[FieldManifestation],
    template: FieldTemplate,
    model: Model
) extends Field {
  override def isRelation  = false
  override def isScalar    = true
  override def relationOpt = None
  override val dbName      = manifestation.map(_.dbName).getOrElse(name)

  override def schema = model.schema
}<|MERGE_RESOLUTION|>--- conflicted
+++ resolved
@@ -91,38 +91,6 @@
   val magicalBackRelationPrefix     = "_MagicalBackRelation_"
   private val excludedFromMutations = Vector("updatedAt", "createdAt", "id")
 }
-<<<<<<< HEAD
-class Field(
-    val template: FieldTemplate,
-    val model: Model
-) {
-  import template._
-
-  val schema = model.schema
-
-  lazy val relation: Option[Relation] = relationName.flatMap(schema.getRelationByName)
-  lazy val relation_! : Relation      = relation.get
-
-  lazy val dbName = {
-    relation match {
-      case Some(r) if r.isInlineRelation => r.manifestation.get.asInstanceOf[InlineRelationManifestation].referencingColumn
-      case None                          => manifestation.map(_.dbName).getOrElse(name)
-      case _                             => sys.error("not a valid call on relations manifested via a table")
-    }
-  }
-  lazy val isScalar: Boolean                        = typeIdentifier != TypeIdentifier.Relation
-  lazy val isRelation: Boolean                      = typeIdentifier == TypeIdentifier.Relation
-  lazy val isScalarList: Boolean                    = isScalar && isList
-  lazy val isScalarNonList: Boolean                 = isScalar && !isList
-  lazy val isRelationList: Boolean                  = isRelation && isList
-  lazy val isRelationNonList: Boolean               = isRelation && !isList
-  def isRelationWithId(relationId: String): Boolean = relation.exists(_.relationTableName == relationId)
-
-  def isRelationWithIdAndSide(relationId: String, relationSide: RelationSide.Value): Boolean = {
-    isRelationWithId(relationId) && this.relationSide.contains(relationSide)
-  }
-=======
->>>>>>> 93972196
 
 sealed trait Field {
   def name: String
