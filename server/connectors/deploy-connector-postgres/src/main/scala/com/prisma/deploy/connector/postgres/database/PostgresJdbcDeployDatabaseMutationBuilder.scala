--- conflicted
+++ resolved
@@ -2,18 +2,12 @@
 
 import com.prisma.connector.shared.jdbc.SlickDatabase
 import com.prisma.deploy.connector.jdbc.database.{JdbcDeployDatabaseMutationBuilder, TypeMapper}
-<<<<<<< HEAD
-import com.prisma.gc_values.GCValue
-import com.prisma.shared.models.{Model, Project}
-import com.prisma.shared.models.TypeIdentifier.ScalarTypeIdentifier
-=======
 import com.prisma.gc_values.StringGCValue
 import com.prisma.shared.models.FieldBehaviour.IdBehaviour
 import com.prisma.shared.models.Manifestations.RelationTable
 import com.prisma.shared.models.TypeIdentifier.{ScalarTypeIdentifier, TypeIdentifier}
 import com.prisma.shared.models._
 import com.prisma.utils.boolean.BooleanUtils
->>>>>>> c4d805e0
 import org.jooq.impl.DSL
 import slick.dbio.{DBIOAction => DatabaseAction}
 
@@ -132,28 +126,12 @@
     DatabaseAction.seq(tableCreate, indexCreate, indexB)
   }
 
-<<<<<<< HEAD
-  override def createColumn(projectId: String,
-                            tableName: String,
-                            columnName: String,
-                            isRequired: Boolean,
-                            isUnique: Boolean,
-                            isList: Boolean,
-                            typeIdentifier: ScalarTypeIdentifier,
-                            defaultValue: Option[GCValue]): DBIOAction[Any, NoStream, Effect.All] = {
-    val fieldSQL = typeMapper.rawSQLFromParts(columnName, isRequired, isList, typeIdentifier)
-    val uniqueAction = isUnique match {
-      case true  => addUniqueConstraint(projectId, tableName, columnName, typeIdentifier)
-      case false => DatabaseAction.successful(())
-    }
-=======
   override def createRelationColumn(project: Project, model: Model, references: Model, column: String): DBIO[_] = {
     val colSql = typeMapper.rawSQLFromParts(column, isRequired = false, references.idField_!.typeIdentifier)
 
     sqlu"""ALTER TABLE #${qualify(project.dbName, model.dbName)} ADD COLUMN #$colSql
            REFERENCES #${qualify(project.dbName, references.dbName)} (#${qualify(references.dbNameOfIdField_!)}) ON DELETE SET NULL;"""
   }
->>>>>>> c4d805e0
 
   override def deleteRelationColumn(project: Project, model: Model, references: Model, column: String): DBIO[_] = {
     deleteColumn(project, model.dbName, column)
@@ -168,21 +146,9 @@
                             field: ScalarField,
                             oldTableName: String,
                             oldColumnName: String,
-<<<<<<< HEAD
-                            newColumnName: String,
-                            newIsRequired: Boolean,
-                            newIsList: Boolean,
-                            newTypeIdentifier: ScalarTypeIdentifier,
-                            defaultValue: Option[GCValue]): DBIOAction[Any, NoStream, Effect.All] = {
-    val nulls   = if (newIsRequired) { "SET NOT NULL" } else { "DROP NOT NULL" }
-    val sqlType = typeMapper.rawSqlTypeForScalarTypeIdentifier(newIsList, newTypeIdentifier)
-    val renameIfNecessary = if (oldColumnName != newColumnName) {
-      sqlu"""ALTER TABLE #${qualify(projectId, tableName)} RENAME COLUMN #${qualify(oldColumnName)} TO #${qualify(newColumnName)}"""
-=======
                             oldTypeIdentifier: ScalarTypeIdentifier): DBIO[_] = {
     if (oldTypeIdentifier != field.typeIdentifier) {
       DatabaseAction.seq(deleteColumn(project, field.model.dbName, oldColumnName), createColumn(project, field))
->>>>>>> c4d805e0
     } else {
       val sqlType           = typeMapper.rawSqlTypeForScalarTypeIdentifier(field.typeIdentifier)
       val nulls             = if (field.isRequired) "SET NOT NULL" else "DROP NOT NULL"
