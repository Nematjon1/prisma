package com.prisma.api.connector.jdbc.database

import com.prisma.api.connector._
import com.prisma.gc_values.{GCValue, IdGCValue}
import com.prisma.shared.models.{Model, RelationField, ScalarField, Schema}
import org.jooq.{Record, SelectForUpdateStep}
import slick.jdbc.PositionedParameters

trait NodeManyQueries extends BuilderBase with FilterConditionBuilder with CursorConditionBuilder with OrderByClauseBuilder with LimitClauseBuilder {
  import slickDatabase.profile.api._

<<<<<<< HEAD
  def getNodes(
      model: Model,
      args: Option[QueryArguments],
      overrideMaxNodeCount: Option[Int] = None
  ): DBIO[ResolverResult[PrismaNode]] = {
    val builder = ModelQueryBuilder(slickDatabase, schemaName, model, args)

    println(builder.query)

    queryToDBIO(builder.query)(
=======
  private def modelQuery(model: Model, queryArguments: Option[QueryArguments]): SelectForUpdateStep[Record] = {

    val condition       = buildConditionForFilter(queryArguments.flatMap(_.filter))
    val cursorCondition = buildCursorCondition(queryArguments, model)
    val order           = orderByForModel(model, topLevelAlias, queryArguments)
    val limit           = limitClause(queryArguments)

    val base = sql
      .select()
      .from(modelTable(model).as(topLevelAlias))
      .where(condition, cursorCondition)
      .orderBy(order: _*)

    limit match {
      case Some(_) => base.limit(intDummy).offset(intDummy)
      case None    => base
    }
  }

  def getNodes(model: Model, args: Option[QueryArguments], overrideMaxNodeCount: Option[Int] = None): DBIO[ResolverResult[PrismaNode]] = {
    val query = modelQuery(model, args)
    queryToDBIO(query)(
>>>>>>> bea52568
      setParams = pp => SetParams.setQueryArgs(pp, args),
      readResult = { rs =>
        val result = rs.readWith(readsPrismaNode(model))
        ResolverResult(args, result)
      }
    )
  }

  def getRelatedNodes(fromField: RelationField,
                      fromNodeIds: Vector[IdGCValue],
                      args: Option[QueryArguments]): DBIO[Vector[ResolverResult[PrismaNodeWithParent]]] = {
    if (isMySql && args.exists(_.isWithPagination)) {
      selectAllFromRelatedWithPaginationForMySQL(fromField, fromNodeIds, args)
    } else {
      val builder = RelatedModelsQueryBuilder(slickDatabase, schemaName, fromField, args, fromNodeIds)
      val query   = if (args.exists(_.isWithPagination)) builder.queryWithPagination else builder.queryWithoutPagination

      queryToDBIO(query)(
        setParams = { pp =>
          fromNodeIds.foreach(pp.setGcValue)
          val filter = args.flatMap(_.filter)
          filter.foreach(filter => SetParams.setFilter(pp, filter))

          if (args.get.after.isDefined) {
            pp.setString(args.get.after.get)
            pp.setString(args.get.after.get)
          }

          if (args.get.before.isDefined) {
            pp.setString(args.get.before.get)
            pp.setString(args.get.before.get)
          }

          if (args.exists(_.isWithPagination)) {
            val params = limitClauseForWindowFunction(args)
            pp.setInt(params._1)
            pp.setInt(params._2)
          }
        },
        readResult = { rs =>
          val result              = rs.readWith(readPrismaNodeWithParent(fromField))
          val itemGroupsByModelId = result.groupBy(_.parentId)
          fromNodeIds.map { id =>
            itemGroupsByModelId.find(_._1 == id) match {
              case Some((_, itemsForId)) => ResolverResult(args, itemsForId, parentModelId = Some(id))
              case None                  => ResolverResult(Vector.empty[PrismaNodeWithParent], hasPreviousPage = false, hasNextPage = false, parentModelId = Some(id))
            }
          }
        }
      )
    }
  }

  private def selectAllFromRelatedWithPaginationForMySQL(
      fromField: RelationField,
      fromModelIds: Vector[IdGCValue],
      args: Option[QueryArguments]
  ): DBIO[Vector[ResolverResult[PrismaNodeWithParent]]] = {
    require(args.exists(_.isWithPagination))
    val builder = RelatedModelsQueryBuilder(slickDatabase, schemaName, fromField, args, fromModelIds)

    SimpleDBIO { ctx =>
      val baseQuery        = "(" + builder.mysqlHack.getSQL + ")"
      val distinctModelIds = fromModelIds.distinct
      val queries          = Vector.fill(distinctModelIds.size)(baseQuery)
      val query            = queries.mkString(" union all ")

      val ps          = ctx.connection.prepareStatement(query)
      val pp          = new PositionedParameters(ps)
      val filter      = args.flatMap(_.filter)
      val limitParams = limitClause(args)

      distinctModelIds.foreach { id =>
        pp.setGcValue(id)
        filter.foreach { filter =>
          SetParams.setFilter(pp, filter)
        }
        if (args.get.after.isDefined) {
          pp.setString(args.get.after.get)
          pp.setString(args.get.after.get)
        }

        if (args.get.before.isDefined) {
          pp.setString(args.get.before.get)
          pp.setString(args.get.before.get)
        }
        if (args.exists(_.isWithPagination)) {
          limitParams.foreach { params =>
            pp.setInt(params._1)
            pp.setInt(params._2)
          }
        }
      }

      val rs                  = ps.executeQuery()
      val result              = rs.readWith(readPrismaNodeWithParent(fromField))
      val itemGroupsByModelId = result.groupBy(_.parentId)
      fromModelIds.map { id =>
        itemGroupsByModelId.find(_._1 == id) match {
          case Some((_, itemsForId)) => ResolverResult(args, itemsForId, parentModelId = Some(id))
          case None                  => ResolverResult(Vector.empty[PrismaNodeWithParent], hasPreviousPage = false, hasNextPage = false, parentModelId = Some(id))
        }
      }
    }
  }

  def getNodesByValuesForField(model: Model, field: ScalarField, values: Vector[GCValue]): DBIO[Vector[PrismaNode]] = {
    val queryArgs = Some(QueryArguments.withFilter(ScalarFilter(field, In(values))))
    val query     = modelQuery(model, queryArgs)
    queryToDBIO(query)(
      setParams = pp => SetParams.setQueryArgs(pp, queryArgs),
      readResult = _.readWith(readsPrismaNode(model))
    )
  }
}<|MERGE_RESOLUTION|>--- conflicted
+++ resolved
@@ -9,18 +9,6 @@
 trait NodeManyQueries extends BuilderBase with FilterConditionBuilder with CursorConditionBuilder with OrderByClauseBuilder with LimitClauseBuilder {
   import slickDatabase.profile.api._
 
-<<<<<<< HEAD
-  def getNodes(
-      model: Model,
-      args: Option[QueryArguments],
-      overrideMaxNodeCount: Option[Int] = None
-  ): DBIO[ResolverResult[PrismaNode]] = {
-    val builder = ModelQueryBuilder(slickDatabase, schemaName, model, args)
-
-    println(builder.query)
-
-    queryToDBIO(builder.query)(
-=======
   private def modelQuery(model: Model, queryArguments: Option[QueryArguments]): SelectForUpdateStep[Record] = {
 
     val condition       = buildConditionForFilter(queryArguments.flatMap(_.filter))
@@ -42,8 +30,8 @@
 
   def getNodes(model: Model, args: Option[QueryArguments], overrideMaxNodeCount: Option[Int] = None): DBIO[ResolverResult[PrismaNode]] = {
     val query = modelQuery(model, args)
+
     queryToDBIO(query)(
->>>>>>> bea52568
       setParams = pp => SetParams.setQueryArgs(pp, args),
       readResult = { rs =>
         val result = rs.readWith(readsPrismaNode(model))
